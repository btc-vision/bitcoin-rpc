--- conflicted
+++ resolved
@@ -1,11 +1,7 @@
 {
     "type": "module",
     "name": "@btc-vision/bsi-bitcoin-rpc",
-<<<<<<< HEAD
-    "version": "0.0.2",
-=======
-    "version": "1.0.0",
->>>>>>> 64312a29
+    "version": "1.0.1",
     "description": "",
     "main": "build/index.js",
     "types": "build/index.d.ts",
